--- conflicted
+++ resolved
@@ -51,14 +51,9 @@
 cloud.add_poisson(plt.std(bunch.x) * 16, plt.std(bunch.y) * 8, 64, 128, other=bunch)
 
 # PIC grid
-<<<<<<< HEAD
-poisson = PoissonFFT(plt.std(bunch.x) * 16, plt.std(bunch.y) * 8, 64, 128)
-poisson.track(bunch)
-=======
 # poisson = PoissonFFT(plt.std(bunch.x) * 16, plt.std(bunch.y) * 8, 64, 128)
 # poisson.inject(master=cloud, slave=bunch)
 # Test the PIC here!
->>>>>>> 9581c4f1
 t0 = time.clock()
 print 'Time took', time.clock() - t0, 's'
 # Cloud track
@@ -82,24 +77,6 @@
 # plt.gca().set_ylim(plt.amin(poisson.my), plt.amax(poisson.my[-1]))
 # plt.scatter(bunch.x, bunch.y, marker='.')
 # plt.scatter(poisson.mx, poisson.my, s=poisson.rho*2, c=poisson.rho)
-<<<<<<< HEAD
-fig, ((ax1, ax2), (ax3, ax4)) = plt.subplots(2, 2)#, sharex=True, sharey=True)
-ax1.contour(poisson.fgreen.T, 100)
-ax2.plot(poisson.phi[poisson.ny / 2, :poisson.nx], '-g')
-ax3.contour(poisson.rho[:poisson.ny, :poisson.nx], 100)
-ax3.contour(poisson.phi[:poisson.ny, :poisson.nx], 100, lw=2)
-plt.show()
-sys.exit(-1)
-
-t0 = time.clock()
-poisson.compute_potential_fgreenm2m()
-poisson.B= poisson.phi[poisson.ny / 2, :poisson.nx]
-print 'Time took', time.clock() - t0, 's'
-ax2.plot(poisson.phi[poisson.ny / 2, :poisson.nx])
-ax4.plot(poisson.phi[poisson.ny / 2, :poisson.nx])
-ax3.contour(poisson.phi, 100, cmap=plt.cm.get_cmap('hsv'))
-=======
->>>>>>> 9581c4f1
 
 p = bunch.poisson_other
 fig1, ((ax1, ax2), (ax3, ax4)) = plt.subplots(2, 2)#, sharex=True, sharey=True)
@@ -120,13 +97,8 @@
 # ax3.scatter(cloud.x, cloud.y, marker='.', c='y', alpha=0.8)
 # ax4.imshow(p.ex, origin='lower', aspect='auto', extent=(p.x[0,0], p.x[0,-1], p.y[0,0], p.y[-1,0]))
 plt.show()
-<<<<<<< HEAD
-bunchmonitor.h5file.close()
-sys.exit(-1)
-=======
 sys.exit(-1)
 
->>>>>>> 9581c4f1
 
 # pdf, bins, patches = plt.hist(bunch.dz, n_slices)
 # plt.stem(bunch.slices.dz_centers[:-1], bunch.slices.charge[:-1], linefmt='g', markerfmt='go')
