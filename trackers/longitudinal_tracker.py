from __future__ import division
'''
@class Cavity
@author Kevin Li
@date 03.02.2014
@brief Class for creation and management of the synchrotron transport matrices
@copyright CERN
'''


import numpy as np
import sys


from beams.distributions import stationary_exponential
from scipy.integrate import quad, dblquad
from abc import ABCMeta, abstractmethod 
from scipy.constants import c, e
from libintegr import symple

sin = np.sin
cos = np.cos



class LongitudinalTracker(object):

    __metaclass__ = ABCMeta

    @abstractmethod
    def hamiltonian():
        pass

    @abstractmethod
    def separatrix():
        pass

    @abstractmethod
    def isin_separatrix():
<<<<<<< HEAD

        return None

=======
        pass
>>>>>>> ad247df3

class RFCavity(LongitudinalTracker):
    '''
    classdocs
    '''

    def __init__(self, circumference, length, gamma_transition, 
                        frequency, voltage, phi_s, integrator=symple.Euler_Cromer):
        '''
        Constructor
        '''        
        dict_integrator = {'rk4': self.integrator_rk4, 'euler-chromer': self.integrator_euler_chromer, 'ruth4': self.integrator_ruth4}
        self.integrator = dict_integrator[integrator]

        self.i_turn = 0
        self.time = 0

        self.circumference = circumference
        self.length = length
        self.gamma_transition = gamma_transition
        self.h = frequency
        self.voltage = voltage
        self.phi_s = phi_s

    def eta(self, bunch):
        return self.gamma_transition**-2 - bunch.gamma**-2

    def Qs(self, bunch):
        '''
        Synchrotron tune derived from the linearized Hamiltonian

        .. math::
        H = -1 / 2 * eta * beta * c * delta ** 2
           - e * V / (p0 * 2 * np.pi * h) * (np.cos(phi) - np.cos(phi_s) + (phi - phi_s) * np.sin(phi_s))
        '''
        Qs = np.sqrt(e * self.voltage * np.abs(self.eta(bunch)) * self.h / (2 * np.pi * bunch.p0 * bunch.beta * c))

        return Qs
    
    def hamiltonian(self, dz, dp, bunch):

        R = self.circumference / (2 * np.pi)
        eta = self.eta(bunch)

        phi = self.h / R * dz + self.phi_s

        H = -0.5 * eta * bunch.beta * c * dp ** 2 \
           + e * self.voltage / (bunch.p0 * 2 * np.pi * self.h) \
           * (cos(phi) - cos(self.phi_s) + (phi - self.phi_s) * sin(self.phi_s))

        return H

    def separatrix(self, dz, bunch):
        '''
        Separatrix defined by

        .. math::
        p(dz): (H(dz, dp) == H(zmax, 0))
        '''

        R = self.circumference / (2 * np.pi) 
        eta = self.eta(bunch)
        Qs = self.Qs(bunch)

        phi = self.h / R * dz + self.phi_s 
        cf1 = 2 * Qs ** 2 / (eta * self.h) ** 2

        p_sq =  cf1 * (1 + cos(phi) + (phi - np.pi) * sin(self.phi_s))

        return np.sqrt(p_sq)

    def isin_separatrix(self, dz, dp, bunch):

        R = self.circumference / (2 * np.pi)
        eta = self.eta(bunch)
        Qs = self.Qs(bunch) #np.sqrt(e * self.voltage * np.abs(eta) * h / (2 * np.pi * p0 * bunch.beta * c))

        phi = self.h / R * dz + self.phi_s
        cf1 = 2 * Qs ** 2 / (eta * self.h) ** 2

        zmax = np.pi * R / self.h
        pmax = cf1 * (-1 - cos(phi) + (np.pi - phi) * sin(self.phi_s))

        isin = np.abs(dz) < zmax and dp ** 2 < np.abs(pmax)

        return isin

    # @profile
    def track(self, bunch):

        R = self.circumference / (2 * np.pi)
        eta = self.eta(bunch)
         
        cf1 = self.h / R
<<<<<<< HEAD
        cf2 = np.sign(eta) * e * self.voltage / (p0 * bunch.beta * c)
        
        self.integrator(bunch,p0,R,eta,cf1,cf2)
        
        bunch.update_slices()

    # Definition of integrators
    def integrator_rk4(self,bunch,p0,R,eta,cf1,cf2):
        # Initialize
        dz0 = bunch.dz
        dp0 = bunch.dp

        # Integration
        k1 = -eta * self.length * dp0
        kp1 = cf2 * sin(cf1 * dz0 + self.phi_s)
        k2 = -eta * self.length * (dp0 + kp1 / 2)
        kp2 = cf2 * sin(cf1 * (dz0 + k1 / 2) + self.phi_s)
        k3 = -eta * self.length * (dp0 + kp2 / 2)
        kp3 = cf2 * sin(cf1 * (dz0 + k2 / 2) + self.phi_s)
        k4 = -eta * self.length * (dp0 + kp3);
        kp4 = cf2 * sin(cf1 * (dz0 + k3) + self.phi_s)

        # Finalize
        bunch.dz = dz0 + k1 / 6 + k2 / 3 + k3 / 3 + k4 / 6
        bunch.dp = dp0 + kp1 / 6 + kp2 / 3 + kp3 / 3 + kp4 / 6

    def integrator_euler_chromer(self,bunch,p0,R,eta,cf1,cf2):
        # Length L drift
        bunch.dz += - eta * self.length * bunch.dp
        # Full turn kick
        bunch.dp += cf2 * sin(cf1 * bunch.dz + self.phi_s)

    def integrator_ruth4(self,bunch,p0,R,eta,cf1,cf2):
            alpha = 1 - 2 ** (1 / 3)
            d1 = 1 / (2 * (1 + alpha))
            d2 = alpha / (2 * (1 + alpha))
            d3 = alpha / (2 * (1 + alpha))
            d4 = 1 / (2 * (1 + alpha))
            c1 = 1 / (1 + alpha)
            c2 = (alpha - 1) / (1 + alpha)
            c3 = 1 / (1 + alpha)
            # c4 = 0;

            # Initialize
            dz0 = bunch.dz
            dp0 = bunch.dp

            dz1 = dz0
            dp1 = dp0
            # Drift
            dz1 += d1 * -eta * self.length * dp1
            # Kick
            dp1 += c1 * cf2 * sin(cf1 * dz1 + self.phi_s)

            dz2 = dz1
            dp2 = dp1
            # Drift
            dz2 += d2 * -eta * self.length * dp2
            # Kick
            dp2 += c2 * cf2 * sin(cf1 * dz2 + self.phi_s)

            dz3 = dz2
            dp3 = dp2
            # Drift
            dz3 += d3 * -eta * self.length * dp3
            # Kick
            dp3 += c3 * cf2 * sin(cf1 * dz3 + self.phi_s)

            dz4 = dz3
            dp4 = dp3
            # Drift
            dz4 += d4 * -eta * self.length * dp4

            # Finalize
            bunch.dz = dz4
            bunch.dp = dp4
            
=======
        cf2 = np.sign(eta) * e * self.voltage / (bunch.p0 * bunch.beta * c)

        def drift(dp): return -eta * self.length * dp           # Hamiltonian derived by dp
        def kick(dz): return -cf2 * sin(cf1 * dz + self.phi_s)  # Hamiltonian derived by dz

        # vectorised:
        bunch.dz, bunch.dp = self.integrator(
                        bunch.dz, bunch.dp, self.length, drift, kick)

        bunch.update_slices()


class CSCavity(object):
    '''
    classdocs
    '''

    def __init__(self, circumference, gamma_transition, Qs):

        self.circumference = circumference
        self.gamma_transition = gamma_transition
        self.Qs = Qs

    def track(self, bunch):

        p0 = bunch.mass * bunch.gamma * bunch.beta * c
        eta = 1 / self.gamma_transition ** 2 - 1 / bunch.gamma ** 2

        omega_0 = 2 * np.pi * bunch.beta * c / self.circumference
        omega_s = self.Qs * omega_0

        dQs = 2 * np.pi * self.Qs
        cosdQs = cos(dQs)
        sindQs = sin(dQs)

        dz0 = bunch.dz
        dp0 = bunch.dp
    
        bunch.dz = dz0 * cosdQs - eta * c / omega_s * dp0 * sindQs
        bunch.dp = dp0 * cosdQs + omega_s / eta / c * dz0 * sindQs
        
        bunch.update_slices()
>>>>>>> ad247df3
<|MERGE_RESOLUTION|>--- conflicted
+++ resolved
@@ -37,13 +37,8 @@
 
     @abstractmethod
     def isin_separatrix():
-<<<<<<< HEAD
 
-        return None
-
-=======
         pass
->>>>>>> ad247df3
 
 class RFCavity(LongitudinalTracker):
     '''
@@ -138,85 +133,8 @@
         eta = self.eta(bunch)
          
         cf1 = self.h / R
-<<<<<<< HEAD
         cf2 = np.sign(eta) * e * self.voltage / (p0 * bunch.beta * c)
         
-        self.integrator(bunch,p0,R,eta,cf1,cf2)
-        
-        bunch.update_slices()
-
-    # Definition of integrators
-    def integrator_rk4(self,bunch,p0,R,eta,cf1,cf2):
-        # Initialize
-        dz0 = bunch.dz
-        dp0 = bunch.dp
-
-        # Integration
-        k1 = -eta * self.length * dp0
-        kp1 = cf2 * sin(cf1 * dz0 + self.phi_s)
-        k2 = -eta * self.length * (dp0 + kp1 / 2)
-        kp2 = cf2 * sin(cf1 * (dz0 + k1 / 2) + self.phi_s)
-        k3 = -eta * self.length * (dp0 + kp2 / 2)
-        kp3 = cf2 * sin(cf1 * (dz0 + k2 / 2) + self.phi_s)
-        k4 = -eta * self.length * (dp0 + kp3);
-        kp4 = cf2 * sin(cf1 * (dz0 + k3) + self.phi_s)
-
-        # Finalize
-        bunch.dz = dz0 + k1 / 6 + k2 / 3 + k3 / 3 + k4 / 6
-        bunch.dp = dp0 + kp1 / 6 + kp2 / 3 + kp3 / 3 + kp4 / 6
-
-    def integrator_euler_chromer(self,bunch,p0,R,eta,cf1,cf2):
-        # Length L drift
-        bunch.dz += - eta * self.length * bunch.dp
-        # Full turn kick
-        bunch.dp += cf2 * sin(cf1 * bunch.dz + self.phi_s)
-
-    def integrator_ruth4(self,bunch,p0,R,eta,cf1,cf2):
-            alpha = 1 - 2 ** (1 / 3)
-            d1 = 1 / (2 * (1 + alpha))
-            d2 = alpha / (2 * (1 + alpha))
-            d3 = alpha / (2 * (1 + alpha))
-            d4 = 1 / (2 * (1 + alpha))
-            c1 = 1 / (1 + alpha)
-            c2 = (alpha - 1) / (1 + alpha)
-            c3 = 1 / (1 + alpha)
-            # c4 = 0;
-
-            # Initialize
-            dz0 = bunch.dz
-            dp0 = bunch.dp
-
-            dz1 = dz0
-            dp1 = dp0
-            # Drift
-            dz1 += d1 * -eta * self.length * dp1
-            # Kick
-            dp1 += c1 * cf2 * sin(cf1 * dz1 + self.phi_s)
-
-            dz2 = dz1
-            dp2 = dp1
-            # Drift
-            dz2 += d2 * -eta * self.length * dp2
-            # Kick
-            dp2 += c2 * cf2 * sin(cf1 * dz2 + self.phi_s)
-
-            dz3 = dz2
-            dp3 = dp2
-            # Drift
-            dz3 += d3 * -eta * self.length * dp3
-            # Kick
-            dp3 += c3 * cf2 * sin(cf1 * dz3 + self.phi_s)
-
-            dz4 = dz3
-            dp4 = dp3
-            # Drift
-            dz4 += d4 * -eta * self.length * dp4
-
-            # Finalize
-            bunch.dz = dz4
-            bunch.dp = dp4
-            
-=======
         cf2 = np.sign(eta) * e * self.voltage / (bunch.p0 * bunch.beta * c)
 
         def drift(dp): return -eta * self.length * dp           # Hamiltonian derived by dp
@@ -228,35 +146,3 @@
 
         bunch.update_slices()
 
-
-class CSCavity(object):
-    '''
-    classdocs
-    '''
-
-    def __init__(self, circumference, gamma_transition, Qs):
-
-        self.circumference = circumference
-        self.gamma_transition = gamma_transition
-        self.Qs = Qs
-
-    def track(self, bunch):
-
-        p0 = bunch.mass * bunch.gamma * bunch.beta * c
-        eta = 1 / self.gamma_transition ** 2 - 1 / bunch.gamma ** 2
-
-        omega_0 = 2 * np.pi * bunch.beta * c / self.circumference
-        omega_s = self.Qs * omega_0
-
-        dQs = 2 * np.pi * self.Qs
-        cosdQs = cos(dQs)
-        sindQs = sin(dQs)
-
-        dz0 = bunch.dz
-        dp0 = bunch.dp
-    
-        bunch.dz = dz0 * cosdQs - eta * c / omega_s * dp0 * sindQs
-        bunch.dp = dp0 * cosdQs + omega_s / eta / c * dz0 * sindQs
-        
-        bunch.update_slices()
->>>>>>> ad247df3
