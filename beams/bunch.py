--- conflicted
+++ resolved
@@ -6,16 +6,9 @@
 
 
 import numpy as np
-import cobra_functions.cobra_functions as cp
 
 
 from beams.slices import *
-<<<<<<< HEAD
-from beams.matching import match_transverse, match_longitudinal
-from configuration import *
-# from trackers.longitudinal_tracker import *
-import cobra_functions.cobra_functions as cp
-=======
 from beams.matching import match_transverse, match_longitudinal, unmatched_inbucket
 from scipy.constants import c, e
 
@@ -23,7 +16,6 @@
 def bunch_matched_and_sliced(n_particles, charge, energy, intensity, mass,
                              epsn_x, epsn_y, ltm, bunch_length, bucket, matching,
                              n_slices, nsigmaz, slicemode='cspace'):
->>>>>>> 228b89e2
 
     bunch = Bunch.from_gaussian(n_particles, charge, energy, intensity, mass)
     bunch.match_transverse(epsn_x, epsn_y, ltm)
@@ -44,21 +36,6 @@
     
     return bunch
 
-def bunch_matched_and_sliced(n_particles, charge, energy, intensity, mass,
-                             epsn_x, epsn_y, ltm, length, bucket, matching,
-                             n_slices, nsigmaz, slicemode='cspace'):
-
-    # bunch = Bunch.from_empty(1e3, charge, energy, intensity, mass)
-    # x, xp, y, yp, dz, dp = random.gsl_quasirandom(bunch)  
-    bunch = Bunch.from_gaussian(n_particles, charge, energy, intensity, mass)
-    bunch.match_transverse(epsn_x, epsn_y, ltm)
-    bunch.match_longitudinal(epsn_z, bucket, matching)
-    bunch.set_slices(Slices(n_slices, nsigmaz, slicemode))
-    bunch.update_slices()
-
-    return bunch
-
-
 class Bunch(object):
     '''
     Fundamental entity for collective beam dynamics simulations
@@ -78,11 +55,7 @@
         self.dp = dp
 
     @classmethod
-<<<<<<< HEAD
-    def from_copy(cls, x, xp, y, yp, dz, dp):
-=======
     def from_copy(cls, x, xp, y, yp, dz, dp, identity):
->>>>>>> 228b89e2
 
         x = np.copy(x)
         xp = np.copy(xp)
@@ -90,10 +63,6 @@
         yp = np.copy(yp)
         dz = np.copy(dz)
         dp = np.copy(dp)
-<<<<<<< HEAD
-
-        self = cls(x, xp, y, yp, dz, dp)
-=======
         
         self = cls(x, xp, y, yp, dz, dp)
         
@@ -115,23 +84,6 @@
         self = cls(x, xp, y, yp, dz, dp)
 
         self.set_scalar_quantities(charge, energy, intensity, mass)
->>>>>>> 228b89e2
-
-        return self
-
-    @classmethod
-    def from_empty(cls, n_particles, charge, energy, intensity, mass):
-
-        x = np.zeros(n_particles)
-        xp = np.zeros(n_particles)
-        y = np.zeros(n_particles)
-        yp = np.zeros(n_particles)
-        dz = np.zeros(n_particles)
-        dp = np.zeros(n_particles)
-
-        self = cls(x, xp, y, yp, dz, dp)
-
-        self.set_scalar_quantities(charge, energy, intensity, mass)
 
         return self
 
@@ -169,27 +121,8 @@
 
         self = cls(x, xp, y, yp, dz, dp)
 
-<<<<<<< HEAD
-        self.set_scalar_quantities(charge, energy, intensity, mass)
-
-        return self
-
-    @classmethod
-    def from_uniform(cls, n_particles, charge, energy, intensity, mass):
-
-        x = np.random.rand(n_particles) * 2 - 1
-        xp = np.random.rand(n_particles) * 2 - 1
-        y = np.random.rand(n_particles) * 2 - 1
-        yp = np.random.rand(n_particles) * 2 - 1
-        dz = np.random.rand(n_particles) * 2 - 1
-        dp = np.random.rand(n_particles) * 2 - 1
-
-        self = cls(x, xp, y, yp, dz, dp)
-
-=======
         self.n_particles = len(x)
         self.identity = np.arange(n_particles) + 1
->>>>>>> 228b89e2
         self.set_scalar_quantities(charge, energy, intensity, mass)
 
         return self
@@ -218,7 +151,6 @@
         self.intensity = intensity
         self.mass = mass
         self.p0 = mass * self.gamma * self.beta * c
-<<<<<<< HEAD
 
     def match_transverse(self, epsn_x, epsn_y, ltm):
 
@@ -228,59 +160,11 @@
 
         match_longitudinal(length, bucket, matching)(self)
 
+    def unmatched_inbucket(self, sigma_dz, sigma_dp, bucket=None):
+
+        unmatched_inbucket(self, sigma_dz, sigma_dp, bucket)
+
     # @profile
-    def compute_statistics(self):
-
-        if not hasattr(self, 'slices'):
-            print "*** WARNING: bunch not yet sliced! Aborting..."
-            sys.exit(-1)
-        else:
-            n_particles = len(self.x)
-
-            indices = [self.slices.index(i) for i in range(n_slices + 2)]
-            indices.append(range(n_particles))
-
-        for i in xrange(n_slices + 3):
-            n = len(indices[i])
-            if n:
-                x = self.x[indices[i]]
-                xp = self.xp[indices[i]]
-                y = self.y[indices[i]]
-                yp = self.yp[indices[i]]
-                dz = self.dz[indices[i]]
-                dp = self.dp[indices[i]]
-
-                self.slices.mean_x[i] = cp.mean(x)
-                self.slices.mean_xp[i] = cp.mean(xp)
-                self.slices.mean_y[i] = cp.mean(y)
-                self.slices.mean_yp[i] = cp.mean(yp)
-                self.slices.mean_dz[i] = cp.mean(dz)
-                self.slices.mean_dp[i] = cp.mean(dp)
- 
-                self.slices.sigma_x[i] = cp.std(x)
-                self.slices.sigma_y[i] = cp.std(y)
-                self.slices.sigma_dz[i] = cp.std(dz)
-                self.slices.sigma_dp[i] = cp.std(dp)
-=======
-
-    def match_transverse(self, epsn_x, epsn_y, ltm):
-
-        match_transverse(epsn_x, epsn_y, ltm)(self)
->>>>>>> 228b89e2
-
-    def match_longitudinal(self, length, bucket=None, matching=None):
-
-<<<<<<< HEAD
-    def set_slices(self, slices):
-
-=======
-        match_longitudinal(length, bucket, matching)(self)
-
-    def unmatched_inbucket(self, sigma_dz, sigma_dp, bucket=None):
-
-        unmatched_inbucket(self, sigma_dz, sigma_dp, bucket)
-
-    @profile
     def compute_statistics(self):
 
         if not hasattr(self, 'slices'):
@@ -319,17 +203,10 @@
 								  							  
     def set_slices(self, slices):
 
->>>>>>> 228b89e2
         self.slices = slices
 
     def update_slices(self):
 
-<<<<<<< HEAD
-        # if not hasattr(self, 'slices'):
-        #     self.slices = Slices(n_slices)
-
-=======
->>>>>>> 228b89e2
         assert(hasattr(self, 'slices'))
 
         if self.slices.slicemode == 'ccharge':
