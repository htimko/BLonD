--- conflicted
+++ resolved
@@ -180,11 +180,7 @@
 
         unmatched_inbucket(self, sigma_dz, sigma_dp, bucket)
 
-<<<<<<< HEAD
-    # @profile
-=======
     #~ @profile
->>>>>>> b6c61408
     def compute_statistics(self):
 
         if not hasattr(self, 'slices'):
