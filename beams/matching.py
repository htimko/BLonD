from __future__ import division
'''
@file matching
@author Kevin Li
@date February 2014
@brief Module for matching transverse and longitudinal distributions
@copyright CERN
'''
<<<<<<< HEAD


import numpy as np


from beams.distributions import stationary_exponential
from scipy.integrate import quad, dblquad
from configuration import *


def match_transverse(epsn_x, epsn_y, ltm=None):

    beta_x, beta_y = ltm.beta_x, ltm.beta_y

    def match(bunch):
        sigma_x = np.sqrt(beta_x * epsn_x * 1e-6 / (bunch.gamma * bunch.beta))
        sigma_xp = sigma_x / beta_x
        sigma_y = np.sqrt(beta_y * epsn_y * 1e-6 / (bunch.gamma * bunch.beta))
        sigma_yp = sigma_y / beta_y

        bunch.x *= sigma_x
        bunch.xp *= sigma_xp
        bunch.y *= sigma_y
        bunch.yp *= sigma_yp

=======


import numpy as np


from beams.distributions import stationary_exponential
from scipy.integrate import quad, dblquad
from scipy.constants import c, e


def match_transverse(epsn_x, epsn_y, ltm=None):

    beta_x, beta_y = ltm.beta_x, ltm.beta_y

    def match(bunch):
        sigma_x = np.sqrt(beta_x * epsn_x * 1e-6 / (bunch.gamma * bunch.beta))
        sigma_xp = sigma_x / beta_x
        sigma_y = np.sqrt(beta_y * epsn_y * 1e-6 / (bunch.gamma * bunch.beta))
        sigma_yp = sigma_y / beta_y

        bunch.x *= sigma_x
        bunch.xp *= sigma_xp
        bunch.y *= sigma_y
        bunch.yp *= sigma_yp

>>>>>>> 69661c14
    return match

def match_longitudinal(length, bucket, matching=None):

    if not matching and isinstance(bucket, float):
        def match(bunch):
            match_none(bunch, length, bucket)
    elif matching == 'simple':
        def match(bunch):
            try:
                match_simple(bunch, length, bucket)
            except AttributeError:
                raise TypeError("Bad bucket instance for matching!")
    elif matching == 'full':
        def match(bunch):
            try:
                match_full(bunch, length, bucket)
            except AttributeError:
                raise TypeError("Bad bucket instance for matching!")
    else:
        raise ValueError("Unknown matching " + str(matching) + " for bucket " + str(bucket))

    return match

def match_none(bunch, length, bucket):

    sigma_dz = length
    epsn_z = bucket
    sigma_dp = epsn_z / (4 * np.pi * sigma_dz) * e / bunch.p0

    print sigma_dz, sigma_dp
    bunch.dz *= sigma_dz
    bunch.dp *= sigma_dp

<<<<<<< HEAD
# @profile
def match_simple(bunch, length, bucket):

    R = bucket.circumference / (2 * np.pi)
    eta = bucket.eta(bunch)
    Qs = bucket.Qs(bunch)

    # Assuming a gaussian-type stationary distribution
    sigma_dz = length # np.std(bunch.dz)
    sigma_dp = sigma_dz * Qs / eta / R
    H0 = eta * bunch.beta * c * sigma_dp ** 2
    epsn_z = 4 * np.pi * Qs / eta / R * sigma_dz ** 2 * bunch.p0 / e
    
    n_particles = len(bunch.dz)
=======
# TODO: improve implementation of match_simple 
def match_simple(bunch, sigma_dz, bucket):    
    R = bucket.circumference / (2 * np.pi)
    eta = bucket.eta(bunch)
    Qs = bucket.Qs(bunch)
    
    # Assuming a gaussian-type stationary distribution
    sigma_dp = sigma_dz * Qs / eta / R
    unmatched_inbucket(bunch, sigma_dz, sigma_dp, bucket)
                
def unmatched_inbucket(bunch, sigma_dz, sigma_dp, bucket):
    
    n_particles = bunch.n_particles
>>>>>>> 69661c14
    for i in xrange(n_particles):
        if not bucket.isin_separatrix(bunch.dz[i], bunch.dp[i], bunch):
            while not bucket.isin_separatrix(bunch.dz[i], bunch.dp[i], bunch):
                bunch.dz[i] = sigma_dz * np.random.randn()
                bunch.dp[i] = sigma_dp * np.random.randn()
<<<<<<< HEAD

=======
                
>>>>>>> 69661c14
def match_full(bunch, length, bucket):

    R = bucket.circumference / (2 * np.pi)
    eta = bucket.eta(bunch)
    Qs = bucket.Qs(bunch)

    zmax = np.pi * R / bucket.h
    pmax = 2 * Qs / eta / bucket.h
    Hmax1 = bucket.hamiltonian(zmax, 0, bunch)
    Hmax2 = bucket.hamiltonian(0, pmax, bunch)
    # assert(Hmax1 == Hmax2)
    Hmax = Hmax1
    epsn_z = np.pi / 2 * zmax * pmax * bunch.p0 / e
    print '\nStatistical parameters from RF bucket:'
    print 'zmax:', zmax, 'pmax:', pmax, 'epsn_z:', epsn_z

    # Assuming a gaussian-type stationary distribution
    sigma_dz = length # np.std(bunch.dz)
    sigma_dp = sigma_dz * Qs / eta / R
    H0 = eta * bunch.beta * c * sigma_dp ** 2
    epsn_z = 4 * np.pi * Qs / eta / R * sigma_dz ** 2 * bunch.p0 / e
    print '\nStatistical parameters from initialisation:'
    print 'sigma_dz:', sigma_dz, 'sigma_dp:', sigma_dp, 'epsn_z:', epsn_z
    
    print '\n--> Bunchlength:'
    sigma_dz = bunchlength(bunch, bucket, sigma_dz)
    sigma_dp = sigma_dz * Qs / eta / R
    H0 = eta * bunch.beta * c * sigma_dp ** 2

    psi = stationary_exponential(bucket.hamiltonian, Hmax, H0, bunch)

    zl = np.linspace(-zmax, zmax, 1000) * 1.5
    pl = np.linspace(-pmax, pmax, 1000) * 1.5
    zz, pp = np.meshgrid(zl, pl)
    HH = psi(zz, pp)
    HHmax = np.amax(HH)

    n_particles = len(bunch.x)
    for i in xrange(n_particles):
        while True:
            s = (np.random.rand() - 0.5) * 2 * zmax
            t = (np.random.rand() - 0.5) * 2 * pmax
            u = (np.random.rand()) * HHmax * 1.01
            C = psi(s, t)
            if u < C:
                break
        bunch.dz[i] = s
        bunch.dp[i] = t
        
    epsz = np.sqrt(np.mean(bunch.dz * bunch.dz) * np.mean(bunch.dp * bunch.dp)
                 - np.mean(bunch.dz * bunch.dp) * np.mean(bunch.dz * bunch.dp))
    print '\nStatistical parameters from distribution:'
    print 'sigma_dz:', np.std(bunch.dz), 'sigma_dp:', np.std(bunch.dp), \
          'epsn_z:', 4*np.pi*np.std(bunch.dz)*np.std(bunch.dp)*bunch.p0/e, 4*np.pi*epsz*bunch.p0/e

def bunchlength(bunch, cavity, sigma_dz):

    print 'Iterative evaluation of bunch length...'

    counter = 0
    eps = 1

    R = cavity.circumference / (2 * np.pi)
    eta = cavity.eta(bunch)
    Qs = cavity.Qs(bunch)

    zmax = np.pi * R / cavity.h
    Hmax = cavity.hamiltonian(zmax, 0, bunch)

    # Initial values
    z0 = sigma_dz
    p0 = z0 * Qs / eta / R            #Matching condition
    H0 = eta * bunch.beta * c * p0 ** 2

    z1 = z0
    while abs(eps)>1e-6:
        # cf1 = 2 * Qs ** 2 / (eta * h) ** 2
        # dplim = lambda dz: np.sqrt(cf1 * (1 + np.cos(h / R * dz) + (h / R * dz - np.pi) * np.sin(cavity.phi_s)))
        # dplim = lambda dz: np.sqrt(2) * Qs / (eta * h) * np.sqrt(np.cos(h / R * dz) - np.cos(h / R * zmax))
        # Stationary distribution
        # psi = lambda dz, dp: np.exp(cavity.hamiltonian(dz, dp, bunch) / H0) - np.exp(Hmax / H0)

        # zs = zmax / 2.

        psi = stationary_exponential(cavity.hamiltonian, Hmax, H0, bunch)
        dplim = cavity.separatrix.__get__(cavity)
        N = dblquad(lambda dp, dz: psi(dz, dp), -zmax, zmax,
                    lambda dz: -dplim(dz, bunch), lambda dz: dplim(dz, bunch))
        I = dblquad(lambda dp, dz: dz ** 2 * psi(dz, dp), -zmax, zmax,
                    lambda dz: -dplim(dz, bunch), lambda dz: dplim(dz, bunch))

        # Second moment
        z2 = np.sqrt(I[0] / N[0])
        eps = z2 - z0

        # print z1, z2, eps
        z1 -= eps

        p0 = z1 * Qs / eta / R
        H0 = eta * bunch.beta * c * p0 ** 2

        counter += 1
        if counter > 100:
            print "\n*** WARNING: too many interation steps! There are several possible reasons for that:"
            print "1. Is the Hamiltonian correct?"
            print "2. Is the stationary distribution function convex around zero?"
            print "3. Is the bunch too long to fit into the bucket?"
            print "4. Is this algorithm not qualified?"
            print "Aborting..."
            sys.exit(-1)

    return z1<|MERGE_RESOLUTION|>--- conflicted
+++ resolved
@@ -6,33 +6,6 @@
 @brief Module for matching transverse and longitudinal distributions
 @copyright CERN
 '''
-<<<<<<< HEAD
-
-
-import numpy as np
-
-
-from beams.distributions import stationary_exponential
-from scipy.integrate import quad, dblquad
-from configuration import *
-
-
-def match_transverse(epsn_x, epsn_y, ltm=None):
-
-    beta_x, beta_y = ltm.beta_x, ltm.beta_y
-
-    def match(bunch):
-        sigma_x = np.sqrt(beta_x * epsn_x * 1e-6 / (bunch.gamma * bunch.beta))
-        sigma_xp = sigma_x / beta_x
-        sigma_y = np.sqrt(beta_y * epsn_y * 1e-6 / (bunch.gamma * bunch.beta))
-        sigma_yp = sigma_y / beta_y
-
-        bunch.x *= sigma_x
-        bunch.xp *= sigma_xp
-        bunch.y *= sigma_y
-        bunch.yp *= sigma_yp
-
-=======
 
 
 import numpy as np
@@ -58,7 +31,6 @@
         bunch.y *= sigma_y
         bunch.yp *= sigma_yp
 
->>>>>>> 69661c14
     return match
 
 def match_longitudinal(length, bucket, matching=None):
@@ -93,22 +65,6 @@
     bunch.dz *= sigma_dz
     bunch.dp *= sigma_dp
 
-<<<<<<< HEAD
-# @profile
-def match_simple(bunch, length, bucket):
-
-    R = bucket.circumference / (2 * np.pi)
-    eta = bucket.eta(bunch)
-    Qs = bucket.Qs(bunch)
-
-    # Assuming a gaussian-type stationary distribution
-    sigma_dz = length # np.std(bunch.dz)
-    sigma_dp = sigma_dz * Qs / eta / R
-    H0 = eta * bunch.beta * c * sigma_dp ** 2
-    epsn_z = 4 * np.pi * Qs / eta / R * sigma_dz ** 2 * bunch.p0 / e
-    
-    n_particles = len(bunch.dz)
-=======
 # TODO: improve implementation of match_simple 
 def match_simple(bunch, sigma_dz, bucket):    
     R = bucket.circumference / (2 * np.pi)
@@ -122,17 +78,12 @@
 def unmatched_inbucket(bunch, sigma_dz, sigma_dp, bucket):
     
     n_particles = bunch.n_particles
->>>>>>> 69661c14
     for i in xrange(n_particles):
         if not bucket.isin_separatrix(bunch.dz[i], bunch.dp[i], bunch):
             while not bucket.isin_separatrix(bunch.dz[i], bunch.dp[i], bunch):
                 bunch.dz[i] = sigma_dz * np.random.randn()
                 bunch.dp[i] = sigma_dp * np.random.randn()
-<<<<<<< HEAD
-
-=======
                 
->>>>>>> 69661c14
 def match_full(bunch, length, bucket):
 
     R = bucket.circumference / (2 * np.pi)
